package keeper

import (
	"fmt"
	abci "github.com/tendermint/tendermint/abci/types"

	sdk "github.com/cosmos/cosmos-sdk/types"
)

// allocate fees handles distribution of the collected fees
func (k Keeper) AllocateTokens(ctx sdk.Context, sumPrecommitPower, totalPower int64, proposer sdk.ConsAddress, votes []abci.VoteInfo) {

	// fetch collected fees & fee pool
	feesCollectedInt := k.feeCollectionKeeper.GetCollectedFees(ctx)
	feesCollected := sdk.NewDecCoins(feesCollectedInt)
	feePool := k.GetFeePool(ctx)

	// clear collected fees, which will now be distributed
	k.feeCollectionKeeper.ClearCollectedFees(ctx)

	// temporary workaround to keep CanWithdrawInvariant happy
	// general discussions here: https://github.com/cosmos/cosmos-sdk/issues/2906#issuecomment-441867634
	if totalPower == 0 {
		feePool.CommunityPool = feePool.CommunityPool.Add(feesCollected)
		k.SetFeePool(ctx, feePool)
		return
	}

	// calculate fraction votes
	fractionVotes := sdk.NewDec(sumPrecommitPower).Quo(sdk.NewDec(totalPower))

	// calculate proposer reward
	baseProposerReward := k.GetBaseProposerReward(ctx)
	bonusProposerReward := k.GetBonusProposerReward(ctx)
	proposerMultiplier := baseProposerReward.Add(bonusProposerReward.MulTruncate(fractionVotes))
	proposerReward := feesCollected.MulDecTruncate(proposerMultiplier)

	// pay proposer
	remaining := feesCollected
	proposerValidator := k.stakingKeeper.ValidatorByConsAddr(ctx, proposer)
	if proposerValidator != nil {
		k.AllocateTokensToValidator(ctx, proposerValidator, proposerReward)
		remaining = remaining.Sub(proposerReward)
	} else {
		// proposer can be unknown if say, the unbonding period is 1 block, so
		// e.g. a validator undelegates at block X, it's removed entirely by
		// block X+1's endblock, then X+2 we need to refer to the previous
		// proposer for X+1, but we've forgotten about them.
	}

	// calculate fraction allocated to validators
	communityTax := k.GetCommunityTax(ctx)
	voteMultiplier := sdk.OneDec().Sub(proposerMultiplier).Sub(communityTax)

	// allocate tokens proportionally to voting power
	// TODO consider parallelizing later, ref https://github.com/cosmos/cosmos-sdk/pull/3099#discussion_r246276376
	for _, vote := range votes {
		validator := k.stakingKeeper.ValidatorByConsAddr(ctx, vote.Validator.Address)

		// TODO likely we should only reward validators who actually signed the block.
		// ref https://github.com/cosmos/cosmos-sdk/issues/2525#issuecomment-430838701
		powerFraction := sdk.NewDec(vote.Validator.Power).QuoTruncate(sdk.NewDec(totalPower))
		reward := feesCollected.MulDecTruncate(voteMultiplier).MulDecTruncate(powerFraction)
		k.AllocateTokensToValidator(ctx, validator, reward)
		remaining = remaining.Sub(reward)
	}

	fmt.Printf("remaining after: %v\n", remaining)

	// allocate community funding
	feePool.CommunityPool = feePool.CommunityPool.Add(remaining)
	k.SetFeePool(ctx, feePool)

<<<<<<< HEAD
=======
	// update outstanding rewards
	outstanding := k.GetOutstandingRewards(ctx)
	fmt.Printf("add %v to outstanding %v\n", feesCollected.Sub(remaining), outstanding)
	outstanding = outstanding.Add(feesCollected.Sub(remaining))
	fmt.Printf("new outstanding %v\n", outstanding)
	k.SetOutstandingRewards(ctx, outstanding)

>>>>>>> 1c57f327
}

// allocate tokens to a particular validator, splitting according to commission
func (k Keeper) AllocateTokensToValidator(ctx sdk.Context, val sdk.Validator, tokens sdk.DecCoins) {

	if val.GetOperator().String() == "cosmosvaloper1l67uvpuauv6wd90rvuln8ywp3trwfcc6csx0hn" {
		fmt.Printf("allocate to validator: val %+v, tokens %v\n", val, tokens)
	}

	// split tokens between validator and delegators according to commission
	commission := tokens.MulDec(val.GetCommission())
	shared := tokens.Sub(commission)

	// update current commission
	currentCommission := k.GetValidatorAccumulatedCommission(ctx, val.GetOperator())
	currentCommission = currentCommission.Add(commission)
	k.SetValidatorAccumulatedCommission(ctx, val.GetOperator(), currentCommission)

	// update current rewards
	currentRewards := k.GetValidatorCurrentRewards(ctx, val.GetOperator())
	currentRewards.Rewards = currentRewards.Rewards.Add(shared)
	k.SetValidatorCurrentRewards(ctx, val.GetOperator(), currentRewards)

	// update outstanding rewards
	outstanding := k.GetValidatorOutstandingRewards(ctx, val.GetOperator())
	outstanding = outstanding.Add(tokens)
	k.SetValidatorOutstandingRewards(ctx, val.GetOperator(), outstanding)
}<|MERGE_RESOLUTION|>--- conflicted
+++ resolved
@@ -71,16 +71,6 @@
 	feePool.CommunityPool = feePool.CommunityPool.Add(remaining)
 	k.SetFeePool(ctx, feePool)
 
-<<<<<<< HEAD
-=======
-	// update outstanding rewards
-	outstanding := k.GetOutstandingRewards(ctx)
-	fmt.Printf("add %v to outstanding %v\n", feesCollected.Sub(remaining), outstanding)
-	outstanding = outstanding.Add(feesCollected.Sub(remaining))
-	fmt.Printf("new outstanding %v\n", outstanding)
-	k.SetOutstandingRewards(ctx, outstanding)
-
->>>>>>> 1c57f327
 }
 
 // allocate tokens to a particular validator, splitting according to commission
