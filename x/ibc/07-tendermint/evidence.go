--- conflicted
+++ resolved
@@ -24,18 +24,10 @@
 // Evidence is a wrapper over tendermint's DuplicateVoteEvidence
 // that implements Evidence interface expected by ICS-02
 type Evidence struct {
-<<<<<<< HEAD
-	ClientID         string                `json:"client_id" yaml:"client_id"` // ID of the client commiting the misbehaviour
-	FromValidatorSet *tmtypes.ValidatorSet `json:"from_validator_set" yaml:"from_validator_set"`
-	Header1          Header                `json:"header1" yaml:"header1"`
-	Header2          Header                `json:"header2" yaml:"header2"`
-	ChainID          string                `json:"chain_id" yaml:"chain_id"` // Id of the misbehaving chain
-=======
-	ClientID string `json:"client_id" yaml:"client_id"`
+	ClientID string `json:"client_id" yaml:"client_id"` // ID of the client commiting the misbehaviour
 	Header1  Header `json:"header1" yaml:"header1"`
 	Header2  Header `json:"header2" yaml:"header2"`
-	ChainID  string `json:"chain_id" yaml:"chain_id"`
->>>>>>> 0c31bec1
+	ChainID  string `json:"chain_id" yaml:"chain_id"` // Id of the misbehaving chain
 }
 
 // ClientType is Tendermint light client
