--- conflicted
+++ resolved
@@ -2,12 +2,8 @@
 
 import (
 	"errors"
-<<<<<<< HEAD
-=======
-	"fmt"
 	"math"
 	"time"
->>>>>>> 0c31bec1
 
 	sdkerrors "github.com/cosmos/cosmos-sdk/types/errors"
 	clientexported "github.com/cosmos/cosmos-sdk/x/ibc/02-client/exported"
@@ -85,34 +81,19 @@
 		return errors.New("unbonding period since last consensus state timestamp is over")
 	}
 
-<<<<<<< HEAD
 	// - Evidence is within the trusting period.
 	// - ValidatorSet must have 2/3 similarity with trusted FromValidatorSet
 	// - ValidatorSets on both headers are valid given the last trusted ValidatorSet
-	if err := evidence.FromValidatorSet.VerifyCommitTrusting(
+	if err := consensusState.ValidatorSet.VerifyCommitTrusting(
 		evidence.ChainID, evidence.Header1.Commit.BlockID, evidence.Header1.Height,
 		evidence.Header1.Commit, lite.DefaultTrustLevel,
-=======
-	// Evidence is within the trusting period. ValidatorSet must have 2/3 similarity with trusted FromValidatorSet
-	// check that the validator sets on both headers are valid given the last trusted validatorset
-	// less than or equal to evidence height
-	if err := consensusState.ValidatorSet.VerifyFutureCommit(
-		evidence.Header1.ValidatorSet, evidence.ChainID,
-		evidence.Header1.Commit.BlockID, evidence.Header1.Height, evidence.Header1.Commit,
->>>>>>> 0c31bec1
 	); err != nil {
 		return sdkerrors.Wrapf(err, "validator set in header 1 has too much change from last known validator set")
 	}
 
-<<<<<<< HEAD
-	if err := evidence.FromValidatorSet.VerifyCommitTrusting(
+	if err := consensusState.ValidatorSet.VerifyCommitTrusting(
 		evidence.ChainID, evidence.Header2.Commit.BlockID, evidence.Header2.Height,
 		evidence.Header2.Commit, lite.DefaultTrustLevel,
-=======
-	if err := consensusState.ValidatorSet.VerifyFutureCommit(
-		evidence.Header2.ValidatorSet, evidence.ChainID,
-		evidence.Header2.Commit.BlockID, evidence.Header2.Height, evidence.Header2.Commit,
->>>>>>> 0c31bec1
 	); err != nil {
 		return sdkerrors.Wrapf(err, "validator set in header 2 has too much change from last known validator set")
 	}
