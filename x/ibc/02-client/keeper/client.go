--- conflicted
+++ resolved
@@ -90,16 +90,8 @@
 
 	switch clientType {
 	case exported.Tendermint:
-<<<<<<< HEAD
-		// TODO: use udb time from connected chain. Blocked on ICS07 Follow up PR.
-		unbondingTime := k.stakingKeeper.UnbondingTime(ctx)
-		trustingPeriod := (2 / 3) * unbondingTime
 		clientState, consensusState, err = tendermint.CheckValidityAndUpdateState(
-			clientState, oldHeader, newHeader, ctx.ChainID(), trustingPeriod,
-=======
-		clientState, consensusState, err = tendermint.CheckValidityAndUpdateState(
-			clientState, header, ctx.ChainID(), ctx.BlockTime(),
->>>>>>> 0c31bec1
+			clientState, oldHeader, newHeader, ctx.ChainID(), ctx.BlockTime(),
 		)
 	default:
 		err = types.ErrInvalidClientType
