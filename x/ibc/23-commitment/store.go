package commitment

import (
	"bytes"
	"errors"
)

// ICS 023 Function Implementation
//
// This file includes functions defined under
// https://github.com/cosmos/ics/tree/master/spec/ics-023-vector-commitments

// Store partially implements spec:verifyMembership and spec:verifyNonMembership.
// Store holds Root, Prefix, and list of Proofs that will be verified.
// Proofs incldues their respective Paths. Values are provided at the verification time.
type Store interface {
	Prove(path, value []byte) bool
}

var _ Store = prefix{}

type prefix struct {
	store  Store
	prefix []byte
}

// NewPrefix returns a prefixed store given base store and prefix.
// Prefix store for commitment proofs is used for similar path bytestring
// prefixing UX with local KVStore.
func NewPrefix(store Store, pref []byte) Store {
	return &prefix{
		store:  store,
		prefix: pref,
	}
}

<<<<<<< HEAD
=======
// Prove implements Store.
>>>>>>> 11bdbd75
func (prefix prefix) Prove(key, value []byte) bool {
	return prefix.store.Prove(join(prefix.prefix, key), value)
}

var _ Store = (*store)(nil)

type store struct {
	root     Root
	prefix   Prefix
	proofs   map[string]Proof
	verified map[string][]byte
}

// NewStore constructs a new Store with the root, path, and proofs.
// The result store will be stored in the context and used by the
// commitment.Value types.
func NewStore(root Root, prefix Prefix, proofs []Proof) (Store, error) {
	if root.CommitmentKind() != prefix.CommitmentKind() {
		return nil, errors.New("prefix type not matching with root's")
	}

	res := &store{
		root:     root,
		prefix:   prefix,
		proofs:   make(map[string]Proof),
		verified: make(map[string][]byte),
	}

	for _, proof := range proofs {
		if proof.CommitmentKind() != root.CommitmentKind() {
			return nil, errors.New("proof type not matching with root's")
		}
		res.proofs[string(proof.GetKey())] = proof
	}

	return res, nil
}

// Prove implements spec:verifyMembership and spec:verifyNonMembership.
// The path should be one of the path format defined under
// https://github.com/cosmos/ics/tree/master/spec/ics-024-host-requirements
// Prove retrieves the matching proof with the provided path from the internal map
// and call Verify method on it with internal Root and Prefix.
// Prove acts as verifyMembership if value is not nil, and verifyNonMembership if nil.
func (store *store) Prove(path, value []byte) bool {
	stored, ok := store.verified[string(path)]
	if ok && bytes.Equal(stored, value) {
		return true
	}
	proof, ok := store.proofs[string(path)]
	if !ok {
		return false
	}
	err := proof.Verify(store.root, store.prefix, value)
	if err != nil {
		return false
	}
	store.verified[string(path)] = value

	return true
<<<<<<< HEAD
}

// Proven() returns true if the key-value pair is already proven
func (store *store) Proven(key []byte) bool {
	_, ok := store.Get(key)
	return ok
=======
>>>>>>> 11bdbd75
}<|MERGE_RESOLUTION|>--- conflicted
+++ resolved
@@ -34,10 +34,7 @@
 	}
 }
 
-<<<<<<< HEAD
-=======
 // Prove implements Store.
->>>>>>> 11bdbd75
 func (prefix prefix) Prove(key, value []byte) bool {
 	return prefix.store.Prove(join(prefix.prefix, key), value)
 }
@@ -98,13 +95,4 @@
 	store.verified[string(path)] = value
 
 	return true
-<<<<<<< HEAD
-}
-
-// Proven() returns true if the key-value pair is already proven
-func (store *store) Proven(key []byte) bool {
-	_, ok := store.Get(key)
-	return ok
-=======
->>>>>>> 11bdbd75
 }