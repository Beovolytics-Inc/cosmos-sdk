--- conflicted
+++ resolved
@@ -36,12 +36,11 @@
 	return NewRoot(cid.Hash)
 }
 
-func queryMultiStore(t *testing.T, root Root, cms types.CommitMultiStore, key, value []byte) Proof {
-	q, p, err := root.QueryMultiStore(cms, key)
-	require.Equal(t, uint32(0), q.Code)
-	require.NoError(t, err)
-	require.Equal(t, value, q.Value)
-	return p
+func queryMultiStore(t *testing.T, path Path, cms types.CommitMultiStore, key, value []byte) Proof {
+	code, val, proof := path.QueryMultiStore(cms, key)
+	require.Equal(t, uint32(0), code)
+	require.Equal(t, value, val)
+	return proof
 }
 
 func TestStore(t *testing.T) {
@@ -55,11 +54,6 @@
 
 	root := commit(cms)
 
-<<<<<<< HEAD
-	p1 := queryMultiStore(t, root, cms, []byte("hello"), []byte("world"))
-	p2 := queryMultiStore(t, root, cms, []byte("merkle"), []byte("tree"))
-	p3 := queryMultiStore(t, root, cms, []byte("block"), []byte("chain"))
-=======
 	c1, v1, p1 := path.QueryMultiStore(cms, []byte("hello"))
 	require.Equal(t, uint32(0), c1)
 	require.Equal(t, []byte("world"), v1)
@@ -69,7 +63,6 @@
 	c3, v3, p3 := path.QueryMultiStore(cms, []byte("block"))
 	require.Equal(t, uint32(0), c3)
 	require.Equal(t, []byte("chain"), v3)
->>>>>>> 56712b1f
 
 	cstore, err := commitment.NewStore(root, path, []commitment.Proof{p1, p2, p3})
 	require.NoError(t, err)
@@ -84,14 +77,6 @@
 
 	root = commit(cms)
 
-<<<<<<< HEAD
-	p1 = queryMultiStore(t, root, cms, []byte("12345"), []byte("67890"))
-	p2 = queryMultiStore(t, root, cms, []byte("qwerty"), []byte("zxcv"))
-	p3 = queryMultiStore(t, root, cms, []byte("hello"), []byte("dlrow"))
-	p4 := queryMultiStore(t, root, cms, []byte("merkle"), []byte("tree"))
-
-	cstore, err = commitment.NewStore(root, []commitment.Proof{p1, p2, p3, p4})
-=======
 	c1, v1, p1 = path.QueryMultiStore(cms, []byte("12345"))
 	require.Equal(t, uint32(0), c1)
 	require.Equal(t, []byte("67890"), v1)
@@ -101,9 +86,11 @@
 	c3, v3, p3 = path.QueryMultiStore(cms, []byte("hello"))
 	require.Equal(t, uint32(0), c3)
 	require.Equal(t, []byte("dlrow"), v3)
+	c4, v4, p4 := path.QueryMultiStore(cms, []byte("merkle"))
+	require.Equal(t, uint32(0), c4)
+	require.Equal(t, []byte("tree"), v4)
 
-	cstore, err = commitment.NewStore(root, path, []commitment.Proof{p1, p2, p3})
->>>>>>> 56712b1f
+	cstore, err = commitment.NewStore(root, path, []commitment.Proof{p1, p2, p3, p4})
 	require.NoError(t, err)
 
 	require.True(t, cstore.Prove([]byte("12345"), []byte("67890")))
