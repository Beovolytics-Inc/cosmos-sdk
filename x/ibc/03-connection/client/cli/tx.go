--- conflicted
+++ resolved
@@ -14,17 +14,11 @@
 
 	"github.com/cosmos/cosmos-sdk/x/auth"
 	"github.com/cosmos/cosmos-sdk/x/auth/client/utils"
-<<<<<<< HEAD
+
 	client "github.com/cosmos/cosmos-sdk/x/ibc/02-client"
 	connection "github.com/cosmos/cosmos-sdk/x/ibc/03-connection"
 	commitment "github.com/cosmos/cosmos-sdk/x/ibc/23-commitment"
 	"github.com/cosmos/cosmos-sdk/x/ibc/version"
-=======
-	"github.com/cosmos/cosmos-sdk/x/ibc"
-	client "github.com/cosmos/cosmos-sdk/x/ibc/02-client"
-	connection "github.com/cosmos/cosmos-sdk/x/ibc/03-connection"
-	commitment "github.com/cosmos/cosmos-sdk/x/ibc/23-commitment"
->>>>>>> c90ed2d5
 )
 
 /*
@@ -114,12 +108,7 @@
 				Path:         path1,
 			}
 
-<<<<<<< HEAD
-			fmt.Println(1111)
-			obj1, err := handshake(ctx1, cdc, storeKey, version.DefaultPrefix(), connid1)
-=======
-			obj1, err := handshake(q1, cdc, storeKey, ibc.VersionPrefix(ibc.Version), conn1id)
->>>>>>> c90ed2d5
+			obj1, err := handshake(q1, cdc, storeKey, version.DefaultPrefix(), connid1)
 			if err != nil {
 				return err
 			}
@@ -138,12 +127,7 @@
 				Path:         path2,
 			}
 
-<<<<<<< HEAD
-			fmt.Println(2222)
-			obj2, err := handshake(ctx2, cdc, storeKey, version.DefaultPrefix(), connid2)
-=======
-			obj2, err := handshake(q2, cdc, storeKey, ibc.VersionPrefix(ibc.Version), conn1id)
->>>>>>> c90ed2d5
+			obj2, err := handshake(q2, cdc, storeKey, version.DefaultPrefix(), connid2)
 			if err != nil {
 				return err
 			}
@@ -183,12 +167,7 @@
 			if err != nil {
 				return err
 			}
-<<<<<<< HEAD
-			fmt.Println(333)
-			_, ptimeout, err := obj1.NextTimeoutCLI(ctx1)
-=======
 			_, ptimeout, err := obj1.NextTimeoutCLI(q1)
->>>>>>> c90ed2d5
 			if err != nil {
 				return err
 			}
