package keeper_test

import (
	"fmt"

	"github.com/cosmos/cosmos-sdk/x/ibc/03-connection/exported"
	"github.com/cosmos/cosmos-sdk/x/ibc/03-connection/types"
	channelexported "github.com/cosmos/cosmos-sdk/x/ibc/04-channel/exported"
<<<<<<< HEAD
	ibctypes "github.com/cosmos/cosmos-sdk/x/ibc/types"
=======
	commitment "github.com/cosmos/cosmos-sdk/x/ibc/23-commitment"
>>>>>>> 863662ec
)

const (
	testPort1 = "firstport"
	testPort2 = "secondport"

	testChannel1 = "firstchannel"
	testChannel2 = "secondchannel"
)

func (suite *KeeperTestSuite) TestVerifyClientConsensusState() {
	counterparty := types.NewCounterparty(
		testClientID2, testConnectionID2,
		suite.app.IBCKeeper.ConnectionKeeper.GetCommitmentPrefix(),
	)

	connection1 := types.NewConnectionEnd(
		exported.UNINITIALIZED, testClientID1, counterparty,
		types.GetCompatibleVersions(),
	)

	cases := []struct {
		msg        string
		connection types.ConnectionEnd
		proof      commitment.ProofI
		malleate   func()
		expPass    bool
	}{
		{"verification success", connection1, validProof{}, func() {
			suite.createClient(testClientID1)
		}, true},
		{"client state not found", connection1, validProof{}, func() {}, false},
		{"verification failed", connection1, invalidProof{}, func() {
			suite.createClient(testClientID2)
		}, false},
	}

	for i, tc := range cases {
		tc := tc
		suite.Run(fmt.Sprintf("Case %s", tc.msg), func() {
			suite.SetupTest() // reset

			tc.malleate()

			proofHeight := suite.ctx.BlockHeight()

			// TODO: remove mocked types and uncomment
			// consensusKey := ibctypes.KeyConsensusState(testClientID1, uint64(suite.app.LastBlockHeight()))
			// proof, proofHeight := suite.queryProof(consensusKey)

			err := suite.app.IBCKeeper.ConnectionKeeper.VerifyClientConsensusState(
				suite.ctx, tc.connection, uint64(proofHeight), tc.proof, suite.consensusState,
			)

			if tc.expPass {
<<<<<<< HEAD
				err := suite.app.IBCKeeper.ConnectionKeeper.VerifyClientConsensusState(
					suite.ctx, tc.connection, uint64(proofHeight), ibctypes.ValidProof{}, suite.consensusState,
				)
				suite.Require().NoError(err, "valid test case %d failed: %s", i, tc.msg)
			} else {
				err := suite.app.IBCKeeper.ConnectionKeeper.VerifyClientConsensusState(
					suite.ctx, tc.connection, uint64(proofHeight), ibctypes.InvalidProof{}, suite.consensusState,
				)
=======
				suite.Require().NoError(err, "valid test case %d failed: %s", i, tc.msg)
			} else {
>>>>>>> 863662ec
				suite.Require().Error(err, "invalid test case %d passed: %s", i, tc.msg)
			}
		})
	}
}

func (suite *KeeperTestSuite) TestVerifyConnectionState() {
	// connectionKey := ibctypes.KeyConnection(testConnectionID1)
	cases := []struct {
		msg      string
		proof    commitment.ProofI
		malleate func()
		expPass  bool
	}{
		{"verification success", validProof{}, func() {
			suite.createClient(testClientID1)
			suite.createClient(testClientID2)
		}, true},
		{"client state not found", validProof{}, func() {}, false},
		{"verification failed", invalidProof{}, func() {
			suite.createClient(testClientID1)
			suite.createClient(testClientID2)
		}, false},
	}

	for i, tc := range cases {
		tc := tc
		suite.Run(fmt.Sprintf("Case %s", tc.msg), func() {
			suite.SetupTest() // reset

			tc.malleate()
			connection := suite.createConnection(testConnectionID1, testConnectionID2, testClientID1, testClientID2, exported.OPEN)
			suite.updateClient(testClientID1)
			counterparty := types.NewCounterparty(testClientID1, testConnectionID1, commitment.NewPrefix([]byte("ibc")))
			expectedConnection := types.NewConnectionEnd(exported.INIT, testClientID2, counterparty, []string{"1.0.0"})
			suite.updateClient(testClientID1)
			proofHeight := uint64(3)
			// proof, proofHeight := suite.queryProof(connectionKey)

			err := suite.app.IBCKeeper.ConnectionKeeper.VerifyConnectionState(
				suite.ctx, connection, proofHeight, tc.proof, testConnectionID1, expectedConnection,
			)

			if tc.expPass {
<<<<<<< HEAD
				err := suite.app.IBCKeeper.ConnectionKeeper.VerifyConnectionState(
					suite.ctx, uint64(proofHeight), ibctypes.ValidProof{}, testConnectionID1, connection, suite.consensusState,
				)
				suite.Require().NoError(err, "valid test case %d failed: %s", i, tc.msg)
			} else {
				err := suite.app.IBCKeeper.ConnectionKeeper.VerifyConnectionState(
					suite.ctx, uint64(proofHeight), ibctypes.InvalidProof{}, testConnectionID1, connection, suite.consensusState,
				)
=======
				suite.Require().NoError(err, "valid test case %d failed: %s", i, tc.msg)
			} else {
>>>>>>> 863662ec
				suite.Require().Error(err, "invalid test case %d passed: %s", i, tc.msg)
			}
		})
	}
}

func (suite *KeeperTestSuite) TestVerifyChannelState() {
	// channelKey := ibctypes.KeyChannel(testPort1, testChannel1)
	cases := []struct {
		msg         string
		proof       commitment.ProofI
		proofHeight uint64
		malleate    func()
		expPass     bool
	}{
		{"verification success", validProof{}, 2, func() {
			suite.createClient(testClientID1)
		}, true},
		{"client state not found", validProof{}, 2, func() {}, false},
		{"consensus state not found", validProof{}, 100, func() {
			suite.createClient(testClientID1)
		}, false},
		{"verification failed", invalidProof{}, 2, func() {
			suite.createClient(testClientID2)
		}, false},
	}

	for i, tc := range cases {
		tc := tc
		suite.Run(fmt.Sprintf("Case %s", tc.msg), func() {
			suite.SetupTest() // reset

			tc.malleate()
			connection := suite.createConnection(testConnectionID1, testConnectionID2, testClientID1, testClientID2, exported.OPEN)
			channel := suite.createChannel(
				testPort1, testChannel1, testPort2, testChannel2,
				channelexported.OPEN, channelexported.ORDERED, testConnectionID1,
			)
			suite.updateClient(testClientID1)

			// proof, proofHeight := suite.queryProof(channelKey)
			err := suite.app.IBCKeeper.ConnectionKeeper.VerifyChannelState(
				suite.ctx, connection, tc.proofHeight, tc.proof, testPort1,
				testChannel1, channel,
			)

			if tc.expPass {
<<<<<<< HEAD
				err := suite.app.IBCKeeper.ConnectionKeeper.VerifyChannelState(
					suite.ctx, connection, uint64(proofHeight), ibctypes.ValidProof{}, testPort1,
					testChannel1, channel, suite.consensusState,
				)
				suite.Require().NoError(err, "valid test case %d failed: %s", i, tc.msg)
			} else {
				err := suite.app.IBCKeeper.ConnectionKeeper.VerifyChannelState(
					suite.ctx, connection, uint64(proofHeight), ibctypes.InvalidProof{}, testPort1,
					testChannel1, channel, suite.consensusState,
				)
=======
				suite.Require().NoError(err, "valid test case %d failed: %s", i, tc.msg)
			} else {
>>>>>>> 863662ec
				suite.Require().Error(err, "invalid test case %d passed: %s", i, tc.msg)
			}
		})
	}
}

func (suite *KeeperTestSuite) TestVerifyPacketCommitment() {
	// commitmentKey := ibctypes.KeyPacketCommitment(testPort1, testChannel1, 1)
	commitmentBz := []byte("commitment")

	cases := []struct {
		msg         string
		proof       commitment.ProofI
		proofHeight uint64
		malleate    func()
		expPass     bool
	}{
		{"verification success", validProof{}, 2, func() {
			suite.createClient(testClientID1)
		}, true},
		{"client state not found", validProof{}, 2, func() {}, false},
		{"consensus state not found", validProof{}, 100, func() {
			suite.createClient(testClientID1)
		}, false},
		{"verification failed", invalidProof{}, 2, func() {
			suite.createClient(testClientID2)
		}, false},
	}

	for i, tc := range cases {
		tc := tc
		suite.Run(fmt.Sprintf("Case %s", tc.msg), func() {
			suite.SetupTest() // reset

			tc.malleate()
			connection := suite.createConnection(testConnectionID1, testConnectionID2, testClientID1, testClientID2, exported.OPEN)
			suite.app.IBCKeeper.ChannelKeeper.SetPacketCommitment(suite.ctx, testPort1, testChannel1, 1, commitmentBz)
			suite.updateClient(testClientID1)

			// proof, proofHeight := suite.queryProof(commitmentKey)
			err := suite.app.IBCKeeper.ConnectionKeeper.VerifyPacketCommitment(
				suite.ctx, connection, tc.proofHeight, tc.proof, testPort1,
				testChannel1, 1, commitmentBz,
			)

			if tc.expPass {
<<<<<<< HEAD
				err := suite.app.IBCKeeper.ConnectionKeeper.VerifyPacketCommitment(
					suite.ctx, connection, uint64(proofHeight), ibctypes.ValidProof{}, testPort1,
					testChannel1, 1, commitmentBz, suite.consensusState,
				)
				suite.Require().NoError(err, "valid test case %d failed: %s", i, tc.msg)
			} else {
				err := suite.app.IBCKeeper.ConnectionKeeper.VerifyPacketCommitment(
					suite.ctx, connection, uint64(proofHeight), ibctypes.InvalidProof{}, testPort1,
					testChannel1, 1, commitmentBz, suite.consensusState,
				)
=======
				suite.Require().NoError(err, "valid test case %d failed: %s", i, tc.msg)
			} else {
>>>>>>> 863662ec
				suite.Require().Error(err, "invalid test case %d passed: %s", i, tc.msg)
			}
		})
	}
}

func (suite *KeeperTestSuite) TestVerifyPacketAcknowledgement() {
	// packetAckKey := ibctypes.KeyPacketAcknowledgement(testPort1, testChannel1, 1)
	ack := []byte("acknowledgement")

	cases := []struct {
		msg         string
		proof       commitment.ProofI
		proofHeight uint64
		malleate    func()
		expPass     bool
	}{
		{"verification success", validProof{}, 2, func() {
			suite.createClient(testClientID1)
		}, true},
		{"client state not found", validProof{}, 2, func() {}, false},
		{"consensus state not found", validProof{}, 100, func() {
			suite.createClient(testClientID1)
		}, false},
		{"verification failed", invalidProof{}, 2, func() {
			suite.createClient(testClientID2)
		}, false},
	}

	for i, tc := range cases {
		tc := tc
		suite.Run(fmt.Sprintf("Case %s", tc.msg), func() {
			suite.SetupTest() // reset

			tc.malleate()
			connection := suite.createConnection(testConnectionID1, testConnectionID2, testClientID1, testClientID2, exported.OPEN)
			suite.app.IBCKeeper.ChannelKeeper.SetPacketAcknowledgement(suite.ctx, testPort1, testChannel1, 1, ack)
			suite.updateClient(testClientID1)
			// proof, proofHeight := suite.queryProof(packetAckKey)

			err := suite.app.IBCKeeper.ConnectionKeeper.VerifyPacketAcknowledgement(
				suite.ctx, connection, tc.proofHeight, tc.proof, testPort1,
				testChannel1, 1, ack,
			)

			if tc.expPass {
<<<<<<< HEAD
				err := suite.app.IBCKeeper.ConnectionKeeper.VerifyPacketAcknowledgement(
					suite.ctx, connection, uint64(proofHeight), ibctypes.ValidProof{}, testPort1,
					testChannel1, 1, ack, suite.consensusState,
				)
				suite.Require().NoError(err, "valid test case %d failed: %s", i, tc.msg)
			} else {
				err := suite.app.IBCKeeper.ConnectionKeeper.VerifyPacketAcknowledgement(
					suite.ctx, connection, uint64(proofHeight), ibctypes.InvalidProof{}, testPort1,
					testChannel1, 1, ack, suite.consensusState,
				)
=======
				suite.Require().NoError(err, "valid test case %d failed: %s", i, tc.msg)
			} else {
>>>>>>> 863662ec
				suite.Require().Error(err, "invalid test case %d passed: %s", i, tc.msg)
			}
		})
	}
}

func (suite *KeeperTestSuite) TestVerifyPacketAcknowledgementAbsence() {
	// packetAckKey := ibctypes.KeyPacketAcknowledgement(testPort1, testChannel1, 1)

	cases := []struct {
		msg         string
		proof       commitment.ProofI
		proofHeight uint64
		malleate    func()
		expPass     bool
	}{
		{"verification success", validProof{}, 2, func() {
			suite.createClient(testClientID1)
		}, true},
		{"client state not found", validProof{}, 2, func() {}, false},
		{"consensus state not found", validProof{}, 100, func() {
			suite.createClient(testClientID1)
		}, false},
		{"verification failed", invalidProof{}, 2, func() {
			suite.createClient(testClientID2)
		}, false},
	}

	for i, tc := range cases {
		tc := tc
		suite.Run(fmt.Sprintf("Case %s", tc.msg), func() {
			suite.SetupTest() // reset

			tc.malleate()
			connection := suite.createConnection(testConnectionID1, testConnectionID2, testClientID1, testClientID2, exported.OPEN)
			suite.updateClient(testClientID1)

			// proof, proofHeight := suite.queryProof(packetAckKey)

			err := suite.app.IBCKeeper.ConnectionKeeper.VerifyPacketAcknowledgementAbsence(
				suite.ctx, connection, tc.proofHeight, tc.proof, testPort1,
				testChannel1, 1,
			)

			if tc.expPass {
<<<<<<< HEAD
				err := suite.app.IBCKeeper.ConnectionKeeper.VerifyPacketAcknowledgementAbsence(
					suite.ctx, connection, uint64(proofHeight), ibctypes.ValidProof{}, testPort1,
					testChannel1, 1, suite.consensusState,
				)
				suite.Require().NoError(err, "valid test case %d failed: %s", i, tc.msg)
			} else {
				err := suite.app.IBCKeeper.ConnectionKeeper.VerifyPacketAcknowledgementAbsence(
					suite.ctx, connection, uint64(proofHeight), ibctypes.InvalidProof{}, testPort1,
					testChannel1, 1, suite.consensusState,
				)
=======
				suite.Require().NoError(err, "valid test case %d failed: %s", i, tc.msg)
			} else {
>>>>>>> 863662ec
				suite.Require().Error(err, "invalid test case %d passed: %s", i, tc.msg)
			}
		})
	}
}

func (suite *KeeperTestSuite) TestVerifyNextSequenceRecv() {
	// nextSeqRcvKey := ibctypes.KeyNextSequenceRecv(testPort1, testChannel1)

	cases := []struct {
		msg         string
		proof       commitment.ProofI
		proofHeight uint64
		malleate    func()
		expPass     bool
	}{
		{"verification success", validProof{}, 2, func() {
			suite.createClient(testClientID1)
		}, true},
		{"client state not found", validProof{}, 2, func() {}, false},
		{"consensus state not found", validProof{}, 100, func() {
			suite.createClient(testClientID1)
		}, false},
		{"verification failed", invalidProof{}, 2, func() {
			suite.createClient(testClientID2)
		}, false},
	}

	for i, tc := range cases {
		tc := tc
		suite.Run(fmt.Sprintf("Case %s", tc.msg), func() {
			suite.SetupTest() // reset

			tc.malleate()
			connection := suite.createConnection(testConnectionID1, testConnectionID2, testClientID1, testClientID2, exported.OPEN)
			suite.app.IBCKeeper.ChannelKeeper.SetNextSequenceRecv(suite.ctx, testPort1, testChannel1, 1)
			suite.updateClient(testClientID1)

			// proof, proofHeight := suite.queryProof(nextSeqRcvKey)
			err := suite.app.IBCKeeper.ConnectionKeeper.VerifyNextSequenceRecv(
				suite.ctx, connection, tc.proofHeight, tc.proof, testPort1,
				testChannel1, 1,
			)

			if tc.expPass {
<<<<<<< HEAD
				err := suite.app.IBCKeeper.ConnectionKeeper.VerifyNextSequenceRecv(
					suite.ctx, connection, uint64(proofHeight), ibctypes.ValidProof{}, testPort1,
					testChannel1, 1, suite.consensusState,
				)
				suite.Require().NoError(err, "valid test case %d failed: %s", i, tc.msg)
			} else {
				err := suite.app.IBCKeeper.ConnectionKeeper.VerifyNextSequenceRecv(
					suite.ctx, connection, uint64(proofHeight), ibctypes.InvalidProof{}, testPort1,
					testChannel1, 1, suite.consensusState,
				)
=======
				suite.Require().NoError(err, "valid test case %d failed: %s", i, tc.msg)
			} else {
>>>>>>> 863662ec
				suite.Require().Error(err, "invalid test case %d passed: %s", i, tc.msg)
			}
		})
	}
}<|MERGE_RESOLUTION|>--- conflicted
+++ resolved
@@ -6,11 +6,8 @@
 	"github.com/cosmos/cosmos-sdk/x/ibc/03-connection/exported"
 	"github.com/cosmos/cosmos-sdk/x/ibc/03-connection/types"
 	channelexported "github.com/cosmos/cosmos-sdk/x/ibc/04-channel/exported"
-<<<<<<< HEAD
 	ibctypes "github.com/cosmos/cosmos-sdk/x/ibc/types"
-=======
 	commitment "github.com/cosmos/cosmos-sdk/x/ibc/23-commitment"
->>>>>>> 863662ec
 )
 
 const (
@@ -66,19 +63,8 @@
 			)
 
 			if tc.expPass {
-<<<<<<< HEAD
-				err := suite.app.IBCKeeper.ConnectionKeeper.VerifyClientConsensusState(
-					suite.ctx, tc.connection, uint64(proofHeight), ibctypes.ValidProof{}, suite.consensusState,
-				)
-				suite.Require().NoError(err, "valid test case %d failed: %s", i, tc.msg)
-			} else {
-				err := suite.app.IBCKeeper.ConnectionKeeper.VerifyClientConsensusState(
-					suite.ctx, tc.connection, uint64(proofHeight), ibctypes.InvalidProof{}, suite.consensusState,
-				)
-=======
-				suite.Require().NoError(err, "valid test case %d failed: %s", i, tc.msg)
-			} else {
->>>>>>> 863662ec
+				suite.Require().NoError(err, "valid test case %d failed: %s", i, tc.msg)
+			} else {
 				suite.Require().Error(err, "invalid test case %d passed: %s", i, tc.msg)
 			}
 		})
@@ -123,19 +109,8 @@
 			)
 
 			if tc.expPass {
-<<<<<<< HEAD
-				err := suite.app.IBCKeeper.ConnectionKeeper.VerifyConnectionState(
-					suite.ctx, uint64(proofHeight), ibctypes.ValidProof{}, testConnectionID1, connection, suite.consensusState,
-				)
-				suite.Require().NoError(err, "valid test case %d failed: %s", i, tc.msg)
-			} else {
-				err := suite.app.IBCKeeper.ConnectionKeeper.VerifyConnectionState(
-					suite.ctx, uint64(proofHeight), ibctypes.InvalidProof{}, testConnectionID1, connection, suite.consensusState,
-				)
-=======
-				suite.Require().NoError(err, "valid test case %d failed: %s", i, tc.msg)
-			} else {
->>>>>>> 863662ec
+				suite.Require().NoError(err, "valid test case %d failed: %s", i, tc.msg)
+			} else {
 				suite.Require().Error(err, "invalid test case %d passed: %s", i, tc.msg)
 			}
 		})
@@ -183,21 +158,8 @@
 			)
 
 			if tc.expPass {
-<<<<<<< HEAD
-				err := suite.app.IBCKeeper.ConnectionKeeper.VerifyChannelState(
-					suite.ctx, connection, uint64(proofHeight), ibctypes.ValidProof{}, testPort1,
-					testChannel1, channel, suite.consensusState,
-				)
-				suite.Require().NoError(err, "valid test case %d failed: %s", i, tc.msg)
-			} else {
-				err := suite.app.IBCKeeper.ConnectionKeeper.VerifyChannelState(
-					suite.ctx, connection, uint64(proofHeight), ibctypes.InvalidProof{}, testPort1,
-					testChannel1, channel, suite.consensusState,
-				)
-=======
-				suite.Require().NoError(err, "valid test case %d failed: %s", i, tc.msg)
-			} else {
->>>>>>> 863662ec
+				suite.Require().NoError(err, "valid test case %d failed: %s", i, tc.msg)
+			} else {
 				suite.Require().Error(err, "invalid test case %d passed: %s", i, tc.msg)
 			}
 		})
@@ -244,21 +206,8 @@
 			)
 
 			if tc.expPass {
-<<<<<<< HEAD
-				err := suite.app.IBCKeeper.ConnectionKeeper.VerifyPacketCommitment(
-					suite.ctx, connection, uint64(proofHeight), ibctypes.ValidProof{}, testPort1,
-					testChannel1, 1, commitmentBz, suite.consensusState,
-				)
-				suite.Require().NoError(err, "valid test case %d failed: %s", i, tc.msg)
-			} else {
-				err := suite.app.IBCKeeper.ConnectionKeeper.VerifyPacketCommitment(
-					suite.ctx, connection, uint64(proofHeight), ibctypes.InvalidProof{}, testPort1,
-					testChannel1, 1, commitmentBz, suite.consensusState,
-				)
-=======
-				suite.Require().NoError(err, "valid test case %d failed: %s", i, tc.msg)
-			} else {
->>>>>>> 863662ec
+				suite.Require().NoError(err, "valid test case %d failed: %s", i, tc.msg)
+			} else {
 				suite.Require().Error(err, "invalid test case %d passed: %s", i, tc.msg)
 			}
 		})
@@ -305,21 +254,8 @@
 			)
 
 			if tc.expPass {
-<<<<<<< HEAD
-				err := suite.app.IBCKeeper.ConnectionKeeper.VerifyPacketAcknowledgement(
-					suite.ctx, connection, uint64(proofHeight), ibctypes.ValidProof{}, testPort1,
-					testChannel1, 1, ack, suite.consensusState,
-				)
-				suite.Require().NoError(err, "valid test case %d failed: %s", i, tc.msg)
-			} else {
-				err := suite.app.IBCKeeper.ConnectionKeeper.VerifyPacketAcknowledgement(
-					suite.ctx, connection, uint64(proofHeight), ibctypes.InvalidProof{}, testPort1,
-					testChannel1, 1, ack, suite.consensusState,
-				)
-=======
-				suite.Require().NoError(err, "valid test case %d failed: %s", i, tc.msg)
-			} else {
->>>>>>> 863662ec
+				suite.Require().NoError(err, "valid test case %d failed: %s", i, tc.msg)
+			} else {
 				suite.Require().Error(err, "invalid test case %d passed: %s", i, tc.msg)
 			}
 		})
@@ -365,21 +301,8 @@
 			)
 
 			if tc.expPass {
-<<<<<<< HEAD
-				err := suite.app.IBCKeeper.ConnectionKeeper.VerifyPacketAcknowledgementAbsence(
-					suite.ctx, connection, uint64(proofHeight), ibctypes.ValidProof{}, testPort1,
-					testChannel1, 1, suite.consensusState,
-				)
-				suite.Require().NoError(err, "valid test case %d failed: %s", i, tc.msg)
-			} else {
-				err := suite.app.IBCKeeper.ConnectionKeeper.VerifyPacketAcknowledgementAbsence(
-					suite.ctx, connection, uint64(proofHeight), ibctypes.InvalidProof{}, testPort1,
-					testChannel1, 1, suite.consensusState,
-				)
-=======
-				suite.Require().NoError(err, "valid test case %d failed: %s", i, tc.msg)
-			} else {
->>>>>>> 863662ec
+				suite.Require().NoError(err, "valid test case %d failed: %s", i, tc.msg)
+			} else {
 				suite.Require().Error(err, "invalid test case %d passed: %s", i, tc.msg)
 			}
 		})
@@ -425,21 +348,8 @@
 			)
 
 			if tc.expPass {
-<<<<<<< HEAD
-				err := suite.app.IBCKeeper.ConnectionKeeper.VerifyNextSequenceRecv(
-					suite.ctx, connection, uint64(proofHeight), ibctypes.ValidProof{}, testPort1,
-					testChannel1, 1, suite.consensusState,
-				)
-				suite.Require().NoError(err, "valid test case %d failed: %s", i, tc.msg)
-			} else {
-				err := suite.app.IBCKeeper.ConnectionKeeper.VerifyNextSequenceRecv(
-					suite.ctx, connection, uint64(proofHeight), ibctypes.InvalidProof{}, testPort1,
-					testChannel1, 1, suite.consensusState,
-				)
-=======
-				suite.Require().NoError(err, "valid test case %d failed: %s", i, tc.msg)
-			} else {
->>>>>>> 863662ec
+				suite.Require().NoError(err, "valid test case %d failed: %s", i, tc.msg)
+			} else {
 				suite.Require().Error(err, "invalid test case %d passed: %s", i, tc.msg)
 			}
 		})
