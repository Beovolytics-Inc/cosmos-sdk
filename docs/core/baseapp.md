--- conflicted
+++ resolved
@@ -1,9 +1,5 @@
 <!--
 order: 1
-<<<<<<< HEAD
-=======
-synopsis: This document describes `BaseApp`, the abstraction that implements the core functionalities of an SDK application.
->>>>>>> 677f27f5
 -->
 
 # Baseapp
