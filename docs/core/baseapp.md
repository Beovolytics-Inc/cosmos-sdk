# BaseApp

## Pre-requisite Reading

- [Anatomy of an SDK application](../basics/app-anatomy.md)
- [Lifecycle of an SDK transaction](../basics/tx-lifecycle.md)

## Synopsis

<<<<<<< HEAD
This document describes `baseapp`, the abstraction that implements most of the common functionalities of an SDK application. 

- [Introduction](#introduction)
- [Type Definition](#type-definition)
- [Constructor](#constructor)
- [States](#states)
- [Routing](#routing)
- [Main ABCI Messages](#main-abci-messages)
    + [CheckTx](#checktx)
    + [DeliverTx](#delivertx)
- [RunTx, AnteHandler and RunMsgs](#runtx-antehandler-and-runmsgs)
    + [RunTx](#runtx)
    + [AnteHandler](#antehandler)
    + [RunMsgs](#runmsgs)
- [Other ABCI Message](#other-abci-message)
    + [InitChain](#initchain)
    + [BeginBlock](#beginblock)
    + [EndBlock](#endblock)
    + [Commit](#commit)
    + [Info](#info)
    + [Query](#query)
    
=======
This document describes `BaseApp`, the abstraction that implements the core
functionalities of an SDK application.

- [BaseApp](#baseapp)
  - [Pre-requisite Reading](#pre-requisite-reading)
  - [Synopsis](#synopsis)
  - [Introduction](#introduction)
  - [Type Definition](#type-definition)
  - [Constructor](#constructor)
  - [State Updates](#state-updates)
    - [InitChain State Updates](#initchain-state-updates)
    - [CheckState State Updates-](#checktx-state-updates)
    - [BeginBlock State Updates](#beginblock-state-updates)
    - [DeliverTx State Updates](#delivertx-state-updates)
    - [Commit State Updates](#commit-state-updates)
  - [Routing](#routing)
    - [Message Routing](#message-routing)
    - [Query Routing](#query-routing)
  - [Main ABCI Messages](#main-abci-messages)
    - [CheckTx](#checktx)
    - [DeliverTx](#delivertx)
  - [RunTx, AnteHandler and RunMsgs](#runtx-antehandler-and-runmsgs)
    - [RunTx](#runtx)
    - [AnteHandler](#antehandler)
    - [RunMsgs](#runmsgs)
  - [Other ABCI Messages](#other-abci-messages)
    - [InitChain](#initchain)
    - [BeginBlock](#beginblock)
    - [EndBlock](#endblock)
    - [Commit](#commit)
    - [Info](#info)
    - [Query](#query)

>>>>>>> c44e4769
## Introduction

`BaseApp` is a base type that implements the core of an SDK application, namely:

- The [Application Blockchain Interface](#abci), for the state-machine to communicate with the
underlying consensus engine (e.g. Tendermint).
- A [Router](#routing), to route messages and queries to the appropriate module.
- Different [states](#states), as the state-machine can have different volatile
states updated based on the ABCI message received.

The goal of `BaseApp` is to provide the fundamental layer of an SDK application
that developers can easily extend to build their own custom application. Usually,
developers will create a custom type for their application, like so:

```go
type App struct {
  // reference to a BaseApp
  *bam.BaseApp

  // list of application store keys

  // list of application keepers

  // module manager
}
```

Extending the application with `BaseApp` gives the former access to all of `BaseApp`'s methods.
This allows developers to compose their custom application with the modules they want, while not
having to concern themselves with the hard work of implementing the ABCI, the routing and state
management logic.

## Type Definition

The [`BaseApp` type](https://github.com/cosmos/cosmos-sdk/blob/master/baseapp/baseapp.go#L53) holds
many important parameters for any Cosmos SDK based application. Let us go through the most
important components.

> __Note__: Not all parameters are described, only the most important ones. Refer to the
[type definition](https://github.com/cosmos/cosmos-sdk/blob/master/baseapp/baseapp.go#L53) for the
full list.

First, the important parameters that are initialized during the bootstrapping of the application:

- [`CommitMultiStore`](./store.md#commitmultistore): This is the main store of the application,
which holds the canonical state that is committed at the [end of each block](#commit). This store
is **not** cached, meaning it is not used to update the application's volatile (un-committed) states.
The `CommitMultiStore` is a multi-store, meaning a store of stores. Each module of the application
uses one or multiple `KVStores` in the multi-store to persist their subset of the state.
- Database: The `db` is used by the `CommitMultiStore` to handle data persistence.
- [Router](#message-routing): The `router` facilitates the routing of `messages` to the appropriate
module for it to be processed. Here a `message` refers to the transaction components that need to be
processed by the application in order to update the state, and not to ABCI messages which implement
the interface between the application and the underlying consensus engine.
- [Query Router](#query-routing): The `query router` facilitates the routing of queries to the
appropriate module for it to be processed. These `queries` are not ABCI messages themselves, but they
are relayed to the application from the underlying consensus engine via the ABCI message [`Query`](#query).
- [`TxDecoder`](https://godoc.org/github.com/cosmos/cosmos-sdk/types#TxDecoder): It is used to decode
raw transaction bytes relayed by the underlying Tendermint engine.
- `BaseKey`: This key is used to access the main store in the `CommitMultiStore`. The main store is
used to persist data related to the core of the application, like consensus parameters.
- [`AnteHandler`](#antehandler): This handler is used to handle signature verification, fee payment,
and other pre-message execution checks when a transaction is received. It's executed during
[`CheckTx`](#checktx) and [`DeliverTx`](#delivertx).
- [`InitChainer`](../basics/app-anatomy.md#initchainer),
[`BeginBlocker` and `EndBlocker`](../basics/app-anatomy.md#beginblocker-and-endblocker): These are
the functions executed when the application receives the `InitChain`, `BeginBlock` and `EndBlock`
ABCI messages from the underlying Tendermint engine.

Then, parameters used to define [volatile states](#volatile-states) (i.e. cached states):

- `checkState`: This state is updated during [`CheckTx`](#checktx), and reset on [`Commit`](#commit).
- `deliverState`: This state is updated during [`DeliverTx`](#delivertx), and set to `nil` on
[`Commit`](#commit) and gets re-initialized on BeginBlock.

Finally, a few more important parameterd:

- `voteInfos`: This parameter carries the list of validators whose precommit is missing, either
because they did not vote or because the proposer did not include their vote. This information is
carried by the [Context](#context) and can be used by the application for various things like
punishing absent validators.
- `minGasPrices`: This parameter defines the minimum gas prices accepted by the node. This is a
**local** parameter, meaning each full-node can set a different `minGasPrices`. It is used in the
`AnteHandler` during [`CheckTx`](#checktx), mainly as a spam protection mechanism. The transaction
enters the [mempool](https://tendermint.com/docs/tendermint-core/mempool.html#transaction-ordering)
only if the gas prices of the transaction are greater than one of the minimum gas price in
`minGasPrices` (e.g. if `minGasPrices == 1uatom,1photon`, the `gas-price` of the transaction must be
greater than `1uatom` OR `1photon`).
- `appVersion`: Version of the application. It is set in the
[application's constructor function](../basics/app-anatomy.md#constructor-function).

## Constructor

```go
func NewBaseApp(
  name string, logger log.Logger, db dbm.DB, txDecoder sdk.TxDecoder, options ...func(*BaseApp),
) *BaseApp {

  // ...
}
```

The `BaseApp` constructor function is pretty straightforward. The only thing worth noting is the
possibility to provide additional [`options`](https://github.com/cosmos/cosmos-sdk/blob/master/baseapp/options.go)
to the `BaseApp`, which will execute them in order. The `options` are generally `setter` functions
for important parameters, like `SetPruning()` to set pruning options or `SetMinGasPrices()` to set
the node's `min-gas-prices`.

A list of `options` examples can be found
[here](https://github.com/cosmos/cosmos-sdk/blob/master/baseapp/options.go). Naturally, developers
can add additional `options` based on their application's needs.

## State Updates 

The `BaseApp` maintains two primary volatile states and a root or main state. The main state
is the canonical state of the application and the volatile states, `checkState` and `deliverState`,
are used to handle state transitions in-between the main state made during [`Commit`](#commit).

Internally, there is only a single `CommitMultiStore` which we refer to as the main or root state.
From this root state, we derive two volatile state through a mechanism called cache-wrapping. The
types can be illustrated as follows:

![Types](./baseapp_state_types.png)

### InitChain State Updates

During `InitChain`, the two volatile states, `checkState` and `deliverState` are set by cache-wrapping
the root `CommitMultiStore`. Any subsequent reads and writes happen on cached versions of the `CommitMultiStore`.

![InitChain](./baseapp_state-initchain.png)

### CheckTx State Updates

During `CheckTx`, the `checkState`, which is based off of the last committed state from the root
store, is used for any reads and writes. Here we only execute the `AnteHandler` and verify a router
exists for every message in the transaction. Note, when we execute the `AnteHandler`, we cache-wrap
the already cache-wrapped `checkState`. This has the side effect that if the `AnteHandler` fails,
the state transitions won't be reflected in the `checkState` -- i.e. `checkState` is only updated on
success.

![CheckTx](./baseapp_state-checktx.png)

### BeginBlock State Updates

During `BeginBlock`, the `deliverState` is set for use in subsequent `DeliverTx` ABCI messages. The
`deliverState` is based off of the last committed state from the root store and is cache-wrapped.
Note, the `deliverState` is set to `nil` on [`Commit`](#commit).

![BeginBlock](./baseapp_state-begin_block.png)

### DeliverTx State Updates

The state flow for `DeliverTx` is nearly identical to `CheckTx` except state transitions occur on
the `deliverState` and messages in a transaction are executed. Similarly to `CheckTx`, state transitions
occur on a doubly cache-wrapped state -- `deliverState`. Successful message execution results in
writes being committed to `deliverState`. Note, if message execution fails, state transitions from
the AnteHandler are persisted.

![DeliverTx](./baseapp_state-deliver_tx.png)

### Commit State Updates

During `Commit` all the state transitions that occurred in the `deliverState` are finally written to
the root `CommitMultiStore` which in turn is committed to disk and results in a new application
root hash. These state transitions are now considered final. Finally, the `checkState` is set to the
newly committed state and `deliverState` is set to `nil` to be reset on `BeginBlock`.

![Commit](./baseapp_state-commit.png)

## Routing

When messages and queries are received by the application, they must be routed to the appropriate module in order to be processed. Routing is done via `baseapp`, which holds a `router` for messages, and a `query router` for queries.

### Message Routing

[`Message`s](#../building-modules/messages-and-queries.md#messages) need to be routed after they are extracted from transactions, which are sent from the underlying Tendermint engine via the [`CheckTx`](#checktx) and [`DeliverTx`](#delivertx) ABCI messages. To do so, `baseapp` holds a [`router`](https://github.com/cosmos/cosmos-sdk/blob/master/baseapp/router.go) which maps `paths` (`string`) to the appropriate module [`handler`](./handler.md). Usually, the `path` is the name of the module.

The application's `router` is initilalized with all the routes using the application's [module manager](../building-modules/module-manager.md#manager), which itself is initialized with all the application's modules in the application's [constructor](../basics/app-anatomy.md#app-constructor). 

### Query Routing

Similar to `message`s, [`queries`](../building-modules/messages-and-queries.md#queries) need to be routed to the appropriate module's [querier](../building-modules/querier.md). To do so, `baseapp` holds a [`query router`](https://github.com/cosmos/cosmos-sdk/blob/master/baseapp/queryrouter.go), which maps module names to module `querier`s. The `queryRouter` is called during the initial stages of `query` processing, which is done via the [`Query` ABCI message](#query). 

Just like the `router`, the `query router` is initilalized with all the query routes using the application's [module manager](../building-modules/module-manager.md), which itself is initialized with all the application's modules in the application's [constructor](../basics/app-anatomy.md#app-constructor).

## Main ABCI Messages

The [Application-Blockchain Interface](https://tendermint.com/docs/spec/abci/) (ABCI) is a generic interface that connects a state-machine with a consensus engine to form a functional full-node. It can be wrapped in any language, and needs to be implemented by each application-specific blockchain built on top of an ABCI-compatible consensus engine like Tendermint. 

The consensus engine handles two main tasks:

- The networking logic, which mainly consists in gossiping block parts, transactions and consensus votes.
- The consensus logic, which results in the deterministic ordering of transactions in the form of blocks. 

It is **not** the role of the consensus engine to define the state or the validity of transactions. Generally, transactions are handled by the consensus engine in the form of `[]bytes`, and relayed to the application via the ABCI to be decoded and processed. At keys moments in the networking and consensus processes (e.g. beginning of a block, commit of a block, reception of an unconfirmed transaction, ...), the consensus engine emits ABCI messages for the state-machine to act on. 

Developers building on top of the Cosmos SDK need not implement the ABCI themselves, as `baseapp` comes with a built-in implementation of the interface. Let us go through the main ABCI messages that `baseapp` implements: [`CheckTx`](#checktx) and [`DeliverTx`](#delivertx)

### CheckTx

`CheckTx` is sent by the underlying consensus engine when a new unconfirmed (i.e. not yet included in a valid block) transaction is received by a full-node. The role of `CheckTx` is to guard the full-node's mempool (where unconfirmed transactions are stored until they are included in a block) from spam transactions. Unconfirmed transactions are relayed to peers only if they pass `CheckTx`.

`CheckTx` can perform both *stateful* and *stateless* checks, but developers should strive to make them lightweight. In the Cosmos SDK, after [decoding transactions](./encoding.md), `CheckTx` is implemented to do the following checks:

1. Extract the `message`s from the transaction.
2. Perform *stateless* checks by calling `ValidateBasic()` on each of the `messages`. This is done first, as *stateless* checks are less computationally expensive than *stateful* checks. If `ValidateBasic()` fail, `CheckTx` returns before running *stateful* checks, which saves resources.
3. Perform non-module related *stateful* checks on the account. This step is mainly about checking that the `message` signatures are valid, that enough fees are provided and that the sending account has enough funds to pay for said fees. Note that no precise [`gas`](./accounts-fees-gas.md#gas) counting occurs here, as `message`s are not processed. Usually, the [`anteHandler`](./accounts-fees-gas.md#antehandler) will check that the `gas` provided with the transaction is superior to a minimum reference gas amount based on the raw transaction size, in order to avoid spam with transactions that provide 0 gas. 
4. Ensure that a [`Route`](#message-routing) exists for each `message`, but do **not** actually process `message`s. `Message`s only need to be processed when the canonical state need to be updated, which happens during `DeliverTx`. 

Steps 2. and 3. are  performed by the [`anteHandler`](./accounts-fees-gas.md#antehandler) in the [`RunTx`](#runtx-antehandler-and-runmsgs) function, which `CheckTx` calls with the `runTxModeCheck` mode. During each step of `CheckTx`, a special [volatile state](#volatile-states) called `checkState` is updated. This state is used to keep track of the temporary changes triggered by the `CheckTx` calls of each transaction without modifying the [main canonical state](#main-state) . For example, when a transaction goes through `CheckTx`, the transaction's fees are deducted from the sender's account in `checkState`. If a second transaction is received from the same account before the first is processed, and the account has consumed all its funds in `checkState` during the first transaction, the second transaction will fail `CheckTx` and be rejected. In any case, the sender's account will not actually pay the fees until the transaction is actually included in a block, because `checkState` never gets committed to the main state. `checkState` is reset to the latest state of the main state each time a blocks gets [committed](#commit).

`CheckTx` returns a response to the underlying consensus engine of type [`abci.ResponseCheckTx`](https://tendermint.com/docs/spec/abci/abci.html#checktx). The response contains:

- `Code (uint32)`: Response Code. `0` if successful. 
- `Data ([]byte)`: Result bytes, if any.
- `Log (string):` The output of the application's logger. May be non-deterministic.
- `Info (string):` Additional information. May be non-deterministic.
- `GasWanted (int64)`: Amount of gas requested for transaction. It is provided by users when they generate the transaction. 
- `GasUsed (int64)`: Amount of gas consumed by transaction. During `CheckTx`, this value is computed by multiplying the standard cost of a transaction byte by the size of the raw transaction (click [here](https://github.com/cosmos/cosmos-sdk/blob/master/x/auth/ante.go#L101) for an example). 
- `Events ([]cmn.KVPair)`: Key-Value tags for filtering and indexing transactions (eg. by account). See [`event`s](./events.md) for more.
- `Codespace (string)`: Namespace for the Code.


### DeliverTx

When the underlying consensus engine receives a block proposal, each transaction in the block needs to be processed by the application. To that end, the underlying consensus engine sends a `DeliverTx` message to the application for each transaction in a sequential order.

Before the first transaction of a given block is processed, a [volatile state](#volatile-states) called `deliverState` is intialized during [`BeginBlock`](#beginblock). This state is updated each time a transaction is processed via `DeliverTx`, and committed to the [main state](#main-state) when the block is [committed](#commit), after what is is set to `nil`. 

`DeliverTx` performs the **exact same steps as `CheckTx`**, with a little caveat at step 3 and the addition of a fifth step:

3. The `anteHandler` does **not** check that the transaction's `gas-prices` is sufficient. That is because the `min-gas-prices` value `gas-prices` is checked against is local to the node, and therefore what is enough for one full-node might not be for another. This means that the proposer can potentially include transactions for free, although they are not incentivised to do so, as they earn a bonus on the total fee of the block they propose. 
5. For each `message` in the transaction, route to the appropriate module's [`handler`](../building-modules/handler.md). Additional *stateful* checks are performed, and the cache-wrapped multistore held in `deliverState`'s `context` is updated by the module's `keeper`. If the `handler` returns successfully, the cache-wrapped multistore held in `context` is written to `deliverState` `CacheMultiStore`. 

During step 5., each read/write to the store increases the value of `GasConsumed`. You can find the default cost of each operation [here](https://github.com/cosmos/cosmos-sdk/blob/master/store/types/gas.go#L142-L150). At any point, if `GasConsumed > GasWanted`, the function returns with `Code != 0` and `DeliverTx` fails. 

`DeliverTx` returns a response to the underlying consensus engine of type [`abci.ResponseDeliverTx`](https://tendermint.com/docs/spec/abci/abci.html#delivertx). The response contains:

- `Code (uint32)`: Response Code. `0` if successful. 
- `Data ([]byte)`: Result bytes, if any.
- `Log (string):` The output of the application's logger. May be non-deterministic.
- `Info (string):` Additional information. May be non-deterministic.
- `GasWanted (int64)`: Amount of gas requested for transaction. It is provided by users when they generate the transaction. 
- `GasUsed (int64)`: Amount of gas consumed by transaction. During `DeliverTx`, this value is computed by multiplying the standard cost of a transaction byte by the size of the raw transaction (click [here](https://github.com/cosmos/cosmos-sdk/blob/master/x/auth/ante.go#L101) for an example), and by adding gas each time a read/write to the store occurs. 
- `Events ([]cmn.KVPair)`: Key-Value tags for filtering and indexing transactions (eg. by account). See [`event`s](./events.md) for more.
- `Codespace (string)`: Namespace for the Code.

## RunTx, AnteHandler and RunMsgs

### RunTx

`RunTx` is called from `CheckTx`/`DeliverTx` to handle the transaction, with `runTxModeCheck` or `runTxModeDeliver` as parameter to differentiate between the two modes of execution. Note that when `RunTx` receives a transaction, it has already been decoded. 

The first thing `RunTx` does upon being called is to retrieve the `context`'s `CacheMultiStore` by calling the `getContextForTx()` function with the appropriate mode (either `runTxModeCheck` or `runTxModeDeliver`). This `CacheMultiStore` is a cached version of the main store instantiated during `BeginBlock` for `DeliverTx` and during the `Commit` of the previous block for `CheckTx`.  After that, two `defer func()` are called for [`gas`](./accounts-fees-gas.md#gas) management. They are executed when `runTx` returns and make sure `gas` is actually consumed, and will throw errors, if any.

After that, `RunTx()` calls `ValidateBasic()` on each `message`in the `Tx`, which runs preliminary _stateless_ validity checks. If any `message` fails to pass `ValidateBasic()`, `RunTx()` returns with an error.

Then, the [`anteHandler`](#antehandler) of the application is run (if it exists). In preparation of this step, both the `checkState`/`deliverState`'s `context` and `context`'s `CacheMultiStore` are cached-wrapped using the [`cacheTxContext()`](https://github.com/cosmos/cosmos-sdk/blob/master/baseapp/baseapp.go#L781-L798) function. This allows `RunTx` not to commit the changes made to the state during the execution of `anteHandler` if it ends up failing. It also prevents the module implementing the `anteHandler` from writing to state, which is an important part of the [object-capabilities](./ocap.md) of the Cosmos SDK. 

Finally, the [`RunMsgs()`](#runmsgs) function is called to process the `messages`s in the `Tx`. In preparation of this step, just like with the `anteHandler`, both the `checkState`/`deliverState`'s `context` and `context`'s `CacheMultiStore` are cached-wrapped using the `cacheTxContext()` function.

### AnteHandler

The `AnteHandler` is a special handler that implements the [`anteHandler` interface](https://github.com/cosmos/cosmos-sdk/blob/master/types/handler.go#L8) and is used to authenticate the transaction before the transaction's internal messages are processed.

The `AnteHandler` is theoretically optional, but still a very important component of public blockchain networks. It serves 3 primary purposes:

- Be a primary line of defense against spam and second line of defense (the first one being the mempool) against transaction replay with fees deduction and [`sequence`](./tx-msgs.md#sequence) checking. 
- Perform preliminary *stateful* validity checks like ensuring signatures are valid or that the sender has enough funds to pay for fees. 
- Play a role in the incentivisation of stakeholders via the collection of transaction fees. 

`baseapp` holds an `anteHandler` as paraemter, which is initialized in the [application's constructor](../basics/app-anatomy.md#application-constructor). The most widely used `anteHandler` today is that of the [`auth` module](https://github.com/cosmos/cosmos-sdk/blob/master/x/auth/ante.go).

### RunMsgs

`RunMsgs` is called from `RunTx` with `runTxModeCheck` as parameter to check the existence of a route for each message the transaction, and with `runTxModeDeliver` to actually process the `message`s. 

First, it retreives the `message`'s `route` using the `Msg.Route()` method. Then, using the application's [`router`](#routing) and the `route`, it checks for the existence of a `handler`. At this point, if `mode == runTxModeCheck`, `RunMsgs` returns. If instead `mode == runTxModeDeliver`, the [`handler`](../building-modules/handler.md) function for the message is executed, before `RunMsgs` returns. 

## Other ABCI Messages

### InitChain

The [`InitChain` ABCI message](https://tendermint.com/docs/app-dev/abci-spec.html#initchain) is sent from the underlying Tendermint engine when the chain is first started. It is mainly used to **initialize** parameters and state like:

- [Consensus Parameters](https://tendermint.com/docs/spec/abci/apps.html#consensus-parameters) via `setConsensusParams`. 
- [`checkState` and `deliverState`](#volatile-states) via `setCheckState` and `setDeliverState`.
- The [block gas meter](../basics/accounts-fees-gas.md#block-gas-meter), with infinite gas to process genesis transactions. 

Finally, the `InitChain(req abci.RequestInitChain)` method of `baseapp` calls the [`initChainer()`](../basics/app-anatomy.md#initchainer) of the application in order to initialize the main state of the application from the [`genesis file`](./genesis.md) and, if defined, call the [`InitGenesis`](../building-modules/genesis.md#initgenesis) function of each of the application's modules.

### BeginBlock

The [`BeginBlock` ABCI message](#https://tendermint.com/docs/app-dev/abci-spec.html#beginblock) is sent from the underlying Tendermint engine when a block proposal created by the correct proposer is received, before [`DeliverTx`](#delivertx) is run for each transaction in the block. It allows developers to have logic be executed at the beginning of each block. In the Cosmos SDK, the `BeginBlock(req abci.RequestBeginBlock)` method does the following:

- Initialize [`deliverState`](#volatile-states) with the latest header using the `req abci.RequestBeginBlock` passed as parameter via the [`setDeliverState`](https://github.com/cosmos/cosmos-sdk/blob/master/baseapp/baseapp.go#L283-L289) function. This function also resets the [main gas meter](../basics/accounts-fees-gas.md#main-gas-meter).
- Initialize the [block gas meter](../basics/accounts-fees-gas.md#block-gas-meter) with the `maxGas` limit. The `gas` consumed within the block cannot go above `maxGas`. This parameter is defined in the application's consensus parameters. 
- Run the application's [`beginBlocker()`](../basics/app-anatomy.md#beginblocker-and-endblock), which mainly runs the [`BeginBlocker()`](../building-modules/beginblock-endblock.md#beginblock) method of each of the application's modules.
- Set the [`VoteInfos`](https://tendermint.com/docs/app-dev/abci-spec.html#voteinfo) of the application, i.e. the list of validators whose *precommit* for the previous block was included by the proposer of the current block. This information is carried into the [`Context`](./context.md) so that it can be used during `DeliverTx` and `EndBlock`.

### EndBlock

The [`EndBlock` ABCI message](#https://tendermint.com/docs/app-dev/abci-spec.html#endblock) is sent from the underlying Tendermint engine after [`DeliverTx`](#delivertx) as been run for each transaction in the block. It allows developers to have logic be executed at the end of each block. In the Cosmos SDK, the bulk `EndBlock(req abci.RequestEndBlock)` method is to run the application's [`EndBlocker()`](../basics/app-anatomy.md#beginblocker-and-endblock), which mainly runs the [`EndBlocker()`](../building-modules/beginblock-endblock.md#beginblock) method of each of the application's modules. 

### Commit

The [`Commit` ABCI message](https://tendermint.com/docs/app-dev/abci-spec.html#commit) is sent from the underlying Tendermint engine after the full-node has received *precommits* from 2/3+ of validators (weighted by voting power). On the `baseapp` end, the `Commit(res abci.ResponseCommit)` function is implemented to commit all the valid state transitions that occured during `BeginBlock`, `DeliverTx` and `EndBlock` and to reset state for the next block. 

To commit state-transitions, the `Commit` function calls the `Write()` function on `deliverState.ms`, where `deliverState.ms` is a cached multistore of the main store `app.cms`. Then, the `Commit` function sets `checkState` to the latest header (obtbained from `deliverState.ctx.BlockHeader`) and `deliverState` to `nil`.

Finally, `Commit` returns the hash of the commitment of `app.cms` back to the underlying consensus engine. This hash is used as a reference in the header of the next block. 

### Info

The [`Info` ABCI message](https://tendermint.com/docs/app-dev/abci-spec.html#info) is a simple query from the underlying consensus engine, notably used to sync the latter with the application during a handshake that happens on startup. When called, the `Info(res abci.ResponseInfo)` function from `baseapp` will return the application's name, version and the hash of the last commit of `app.cms`. 

### Query 

The [`Query` ABCI message](https://tendermint.com/docs/app-dev/abci-spec.html#query) is used to serve queries received from the underlying consensus engine, including queries received via RPC like Tendermint RPC. It is the main entrypoint to build interfaces with the application. The application must respect a few rules when implementing the `Query` method, which are outlined [here](https://tendermint.com/docs/app-dev/abci-spec.html#query). 

Each `query` comes with a `path`, which contains multiple `string`s. By convention, the first element of the `path` (`path[0]`) contains the category of `query` (`app`, `p2p`, `store` or `custom`). The `baseapp` implementation of the `Query(req abci.RequestQuery)` method is a simple dispatcher serving these 4 main categories of queries:

- Application-related queries like querying the application's version, which are served via the `handleQueryApp` method.
- Direct queries to the multistore, which are served by the `handlerQueryStore` method. These direct queryeis are different from custom queries which go through `app.queryRouter`, and are mainly used by third-party service provider like block explorers. 
- P2P queries, which are served via the `handleQueryP2P` method. These queries return either `app.addrPeerFilter` or `app.ipPeerFilter` that contain the list of peers filtered by address or IP respectively. These lists are first initialized via `options` in `baseapp`'s [constructor](#constructor).
<<<<<<< HEAD
- Custom queries, which encompass most [module queries](../building-modules/messages-and-queries.md#queries), are served via the [`handleQueryCustom`](https://github.com/cosmos/cosmos-sdk/blob/master/baseapp/abci.go#L395-L453) method. The `handleQueryCustom` first cache-wraps the multistore. Then, it uses the second component of the path (`path[1]`) to retrieve the `queryRoute` from [`app.queryRouter`](#query-routing) to map the query to the appropriate module's [`querier`](../building-modules/querier.md). The following elements of the `path` (`path[2:]`) are passed to the `querier` to properly process the query. Finally, the result of the `querier`'s execution is returned via `abci.ResponseQuery`.   

## Next

Learn more about [stores](./store.md).
=======
- Custom queries, which encompass most queries, are served via the `handleQueryCustom` method. The `handleQueryCustom` cache-wraps the multistore before using the `queryRoute` obtained from [`app.queryRouter`](#query-routing) to map the query to the appropriate module's `querier`.
>>>>>>> c44e4769
<|MERGE_RESOLUTION|>--- conflicted
+++ resolved
@@ -7,30 +7,6 @@
 
 ## Synopsis
 
-<<<<<<< HEAD
-This document describes `baseapp`, the abstraction that implements most of the common functionalities of an SDK application. 
-
-- [Introduction](#introduction)
-- [Type Definition](#type-definition)
-- [Constructor](#constructor)
-- [States](#states)
-- [Routing](#routing)
-- [Main ABCI Messages](#main-abci-messages)
-    + [CheckTx](#checktx)
-    + [DeliverTx](#delivertx)
-- [RunTx, AnteHandler and RunMsgs](#runtx-antehandler-and-runmsgs)
-    + [RunTx](#runtx)
-    + [AnteHandler](#antehandler)
-    + [RunMsgs](#runmsgs)
-- [Other ABCI Message](#other-abci-message)
-    + [InitChain](#initchain)
-    + [BeginBlock](#beginblock)
-    + [EndBlock](#endblock)
-    + [Commit](#commit)
-    + [Info](#info)
-    + [Query](#query)
-    
-=======
 This document describes `BaseApp`, the abstraction that implements the core
 functionalities of an SDK application.
 
@@ -64,7 +40,6 @@
     - [Info](#info)
     - [Query](#query)
 
->>>>>>> c44e4769
 ## Introduction
 
 `BaseApp` is a base type that implements the core of an SDK application, namely:
@@ -390,12 +365,4 @@
 - Application-related queries like querying the application's version, which are served via the `handleQueryApp` method.
 - Direct queries to the multistore, which are served by the `handlerQueryStore` method. These direct queryeis are different from custom queries which go through `app.queryRouter`, and are mainly used by third-party service provider like block explorers. 
 - P2P queries, which are served via the `handleQueryP2P` method. These queries return either `app.addrPeerFilter` or `app.ipPeerFilter` that contain the list of peers filtered by address or IP respectively. These lists are first initialized via `options` in `baseapp`'s [constructor](#constructor).
-<<<<<<< HEAD
-- Custom queries, which encompass most [module queries](../building-modules/messages-and-queries.md#queries), are served via the [`handleQueryCustom`](https://github.com/cosmos/cosmos-sdk/blob/master/baseapp/abci.go#L395-L453) method. The `handleQueryCustom` first cache-wraps the multistore. Then, it uses the second component of the path (`path[1]`) to retrieve the `queryRoute` from [`app.queryRouter`](#query-routing) to map the query to the appropriate module's [`querier`](../building-modules/querier.md). The following elements of the `path` (`path[2:]`) are passed to the `querier` to properly process the query. Finally, the result of the `querier`'s execution is returned via `abci.ResponseQuery`.   
-
-## Next
-
-Learn more about [stores](./store.md).
-=======
-- Custom queries, which encompass most queries, are served via the `handleQueryCustom` method. The `handleQueryCustom` cache-wraps the multistore before using the `queryRoute` obtained from [`app.queryRouter`](#query-routing) to map the query to the appropriate module's `querier`.
->>>>>>> c44e4769
+- Custom queries, which encompass most queries, are served via the `handleQueryCustom` method. The `handleQueryCustom` cache-wraps the multistore before using the `queryRoute` obtained from [`app.queryRouter`](#query-routing) to map the query to the appropriate module's `querier`.