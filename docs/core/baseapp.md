--- conflicted
+++ resolved
@@ -341,11 +341,7 @@
 
 ### EndBlock
 
-<<<<<<< HEAD
 The [`EndBlock` ABCI message](#https://tendermint.com/docs/app-dev/abci-spec.html#endblock) is sent from the underlying Tendermint engine after [`DeliverTx`](#delivertx) as been run for each transaction in the block. It allows developers to have logic be executed at the end of each block. In the Cosmos SDK, the bulk `EndBlock(req abci.RequestEndBlock)` method is to run the application's [`EndBlocker()`](../basics/app-anatomy.md#beginblocker-and-endblock), which mainly runs the [`EndBlocker()`](../building-modules/beginblock-endblock.md#beginblock) method of each of the application's modules. 
-=======
-The [`EndBlock` ABCI message](#https://tendermint.com/docs/app-dev/abci-spec.html#endblock) is sent from the underlying Tendermint engine after [`DeliverTx`](#delivertx) as been run for each transaction n the block. It allows developers to have logic be executed at the end of each block. In the Cosmos SDK, the bulk `EndBlock(req abci.RequestEndBlock)` method is to run the application's [`endBlocker()`](../basics/app-anatomy.md#beginblocker-and-endblock), which mainly runs the `EndBlocker()` method of each of the application's modules.
->>>>>>> a8c51b7b
 
 ### Commit
 
@@ -368,12 +364,4 @@
 - Application-related queries like querying the application's version, which are served via the `handleQueryApp` method.
 - Direct queries to the multistore, which are served by the `handlerQueryStore` method. These direct queryeis are different from custom queries which go through `app.queryRouter`, and are mainly used by third-party service provider like block explorers. 
 - P2P queries, which are served via the `handleQueryP2P` method. These queries return either `app.addrPeerFilter` or `app.ipPeerFilter` that contain the list of peers filtered by address or IP respectively. These lists are first initialized via `options` in `baseapp`'s [constructor](#constructor).
-<<<<<<< HEAD
-- Custom queries, which encompass most [module queries](../building-modules/messages-and-queries.md#queries), are served via the [`handleQueryCustom`](https://github.com/cosmos/cosmos-sdk/blob/master/baseapp/abci.go#L395-L453) method. The `handleQueryCustom` first cache-wraps the multistore. Then, it uses the second component of the path (`path[1]`) to retrieve the `queryRoute` from [`app.queryRouter`](#query-routing) to map the query to the appropriate module's [`querier`](../building-modules/querier.md). The following elements of the `path` (`path[2:]`) are passed to the `querier` to properly process the query. Finally, the result of the `querier`'s execution is returned via `abci.ResponseQuery`.   
-
-## Next
-
-Learn more about [stores](./store.md).
-=======
-- Custom queries, which encompass most queries, are served via the `handleQueryCustom` method. The `handleQueryCustom` cache-wraps the multistore before using the `queryRoute` obtained from [`app.queryRouter`](#query-routing) to map the query to the appropriate module's `querier`.
->>>>>>> a8c51b7b
+- Custom queries, which encompass most queries, are served via the `handleQueryCustom` method. The `handleQueryCustom` cache-wraps the multistore before using the `queryRoute` obtained from [`app.queryRouter`](#query-routing) to map the query to the appropriate module's `querier`.