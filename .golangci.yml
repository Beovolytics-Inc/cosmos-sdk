# run:
#   # timeout for analysis, e.g. 30s, 5m, default is 1m
#   timeout: 5m

linters:
  enable:
    - bodyclose
    - deadcode
    - depguard
    - dogsled
    - goconst
    - gocritic
    - gofmt
    - goimports
    - golint
    - gosec
    - gosimple
    - govet
    - ineffassign
    - interfacer
    - maligned
    - misspell
    - nakedret
    - prealloc
    - scopelint
    - staticcheck
    - structcheck
    - stylecheck
    - typecheck
    - unconvert
    - unused
    - misspell
  disable:
    - errcheck

issues:
  exclude-rules:
    - text: "Use of weak random number generator"
      linters:
        - gosec
    - text: "comment on exported var"
      linters:
        - golint
    - text: "don't use an underscore in package name"
      linters:
        - golint
    - text: "ST1003:"
      linters:
        - stylecheck
<<<<<<< HEAD
=======
    # FIXME: Disabled until golangci-lint updates stylecheck with this fix:
    # https://github.com/dominikh/go-tools/issues/389
>>>>>>> cd9b2d45
    - text: "ST1016:"
      linters:
        - stylecheck

linters-settings:
  dogsled:
    max-blank-identifiers: 3
  maligned:
    # print struct with more effective memory layout or not, false by default
    suggest-new: true<|MERGE_RESOLUTION|>--- conflicted
+++ resolved
@@ -47,11 +47,8 @@
     - text: "ST1003:"
       linters:
         - stylecheck
-<<<<<<< HEAD
-=======
     # FIXME: Disabled until golangci-lint updates stylecheck with this fix:
     # https://github.com/dominikh/go-tools/issues/389
->>>>>>> cd9b2d45
     - text: "ST1016:"
       linters:
         - stylecheck
