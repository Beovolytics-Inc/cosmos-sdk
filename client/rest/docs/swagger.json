--- conflicted
+++ resolved
@@ -3333,42 +3333,47 @@
                 }
             }
         },
-<<<<<<< HEAD
         "rest.setDelegatorWithdrawalAddr": {
-=======
-        "rest.stdTx": {
->>>>>>> 48ee92a2
             "type": "object",
             "properties": {
                 "fee": {
                     "type": "object",
-<<<<<<< HEAD
                     "$ref": "#/definitions/auth.StdFee"
-=======
-                    "$ref": "#/definitions/types.StdFee"
->>>>>>> 48ee92a2
                 },
                 "memo": {
                     "type": "string"
                 },
                 "msg": {
-<<<<<<< HEAD
                     "type": "array",
                     "items": {
                         "$ref": "#/definitions/types.MsgSetWithdrawAddress"
                     }
-=======
-                    "type": "string"
->>>>>>> 48ee92a2
                 },
                 "signatures": {
                     "type": "array",
                     "items": {
-<<<<<<< HEAD
                         "$ref": "#/definitions/auth.StdSignature"
-=======
+                    }
+                }
+            }
+        },
+        "rest.stdTx": {
+            "type": "object",
+            "properties": {
+                "fee": {
+                    "type": "object",
+                    "$ref": "#/definitions/types.StdFee"
+                },
+                "memo": {
+                    "type": "string"
+                },
+                "msg": {
+                    "type": "string"
+                },
+                "signatures": {
+                    "type": "array",
+                    "items": {
                         "$ref": "#/definitions/types.StdSignature"
->>>>>>> 48ee92a2
                     }
                 }
             }
@@ -3434,11 +3439,19 @@
                 }
             }
         },
-<<<<<<< HEAD
         "rest.validatorInfo": {
-=======
+            "type": "object",
+            "properties": {
+                "height": {
+                    "type": "integer"
+                },
+                "result": {
+                    "type": "object",
+                    "$ref": "#/definitions/rest.ValidatorDistInfo"
+                }
+            }
+        },
         "rest.validatorSignInfo": {
->>>>>>> 48ee92a2
             "type": "object",
             "properties": {
                 "height": {
@@ -3446,11 +3459,7 @@
                 },
                 "result": {
                     "type": "object",
-<<<<<<< HEAD
-                    "$ref": "#/definitions/rest.ValidatorDistInfo"
-=======
                     "$ref": "#/definitions/types.ValidatorSigningInfo"
->>>>>>> 48ee92a2
                 }
             }
         },
@@ -3482,7 +3491,20 @@
                 }
             }
         },
-<<<<<<< HEAD
+        "rest.validatorsSigningInfo": {
+            "type": "object",
+            "properties": {
+                "height": {
+                    "type": "integer"
+                },
+                "result": {
+                    "type": "array",
+                    "items": {
+                        "$ref": "#/definitions/types.ValidatorSigningInfo"
+                    }
+                }
+            }
+        },
         "rest.withdrawDelegatorReward": {
             "type": "object",
             "properties": {
@@ -3527,18 +3549,6 @@
                     "type": "array",
                     "items": {
                         "$ref": "#/definitions/auth.StdSignature"
-=======
-        "rest.validatorsSigningInfo": {
-            "type": "object",
-            "properties": {
-                "height": {
-                    "type": "integer"
-                },
-                "result": {
-                    "type": "array",
-                    "items": {
-                        "$ref": "#/definitions/types.ValidatorSigningInfo"
->>>>>>> 48ee92a2
                     }
                 }
             }
@@ -3853,20 +3863,21 @@
         "types.Params": {
             "type": "object",
             "properties": {
-                "max_memo_characters": {
-                    "type": "integer"
-                },
-                "sig_verify_cost_ed25519": {
-                    "type": "integer"
-                },
-                "sig_verify_cost_secp256k1": {
-                    "type": "integer"
-                },
-                "tx_sig_limit": {
-                    "type": "integer"
-                },
-                "tx_size_cost_per_byte": {
-                    "type": "integer"
+                "bond_denom": {
+                    "description": "note: we need to be a bit careful about potential overflow here, since this is user-determined",
+                    "type": "string"
+                },
+                "max_entries": {
+                    "description": "max entries for either unbonding delegation or redelegation (per pair/trio)",
+                    "type": "integer"
+                },
+                "max_validators": {
+                    "description": "maximum number of validators (max uint16 = 65535)",
+                    "type": "integer"
+                },
+                "unbonding_time": {
+                    "description": "time duration of unbonding",
+                    "type": "string"
                 }
             }
         },
